--- conflicted
+++ resolved
@@ -91,187 +91,5 @@
         if need_reschedule {
             self.yield_now();
         }
-<<<<<<< HEAD
-        self.current_pid = pid;
-
-        let (from, to) = self.procs.get_mut2(pid0, pid);
-
-        assert_ne!(from.status, Status::Running);
-        assert_eq!(to.status, Status::Ready);
-        to.status = Status::Running;
-        self.scheduler.remove(pid);
-
-        //info!("switch from {} to {} {:x?}", pid0, pid, to.context);
-        unsafe { from.context.switch(&mut to.context); }
-    }
-
-    /*
-    **  @brief  get process by pid
-    **  @param  pid: Pid        the pid of the process
-    **  @retval the process struct
-    */
-    fn get(&self, pid: Pid) -> &Process<T> {
-        self.procs.get(&pid).unwrap()
-    }
-
-    /*
-    **  @brief  get mut process struct by pid
-    **  @param  pid: Pid        the pid of the process
-    **  @retval the mut process struct
-    */
-    fn get_mut(&mut self, pid: Pid) -> &mut Process<T> {
-        self.procs.get_mut(&pid).unwrap()
-    }
-
-    /*
-    **  @brief  get context of current process
-    **  @param  none
-    **  @retval current context
-    */
-    pub fn current_context(&self) -> &T {
-        &self.get(self.current_pid).context
-    }
-
-    pub fn current_context_mut(&mut self) -> &mut T {
-        let id = self.current_pid;
-        &mut self.get_mut(id).context
-    }
-
-    pub fn get_context_mut(&mut self, pid: Pid) -> &mut T{
-        &mut self.get_mut(pid).context
-    }
-
-    /*
-    **  @brief  get pid of current process
-    **  @param  none
-    **  @retval current pid
-    */
-    pub fn current_pid(&self) -> Pid {
-        self.current_pid
-    }
-
-    /*
-    **  @brief  kill a process by pid
-    **  @param  pid: Pid            the pid of the process to kill
-    **  @retval none
-    */
-    pub fn kill(&mut self, pid: Pid) {
-        self.exit(pid, 0x1000); // TODO: error code for killed
-    }
-
-    /*
-    **  @brief  exit a process by pid
-    **  @param  pid: Pid                    the pid to exit
-    **          error_code: ErrorCode       the error code when exiting
-    **  @retval none
-    */
-    pub fn exit(&mut self, pid: Pid, error_code: ErrorCode) {
-        info!("{} exit, code: {}", pid, error_code);
-        self.set_status(pid, Status::Exited(error_code));
-        if let Some(waiter) = self.find_waiter(pid) {
-            info!("  then wakeup {}", waiter);
-            self.set_status(waiter, Status::Ready);
-            self.next = Some(waiter);
-        }
-    }
-
-    /*
-    **  @brief  let a process to sleep for a while
-    **  @param  pid: Pid            the pid of the process to sleep
-    **          time: usize         the time to sleep
-    **  @retval none
-    */
-    pub fn sleep(&mut self, pid: Pid, time: usize) {
-        self.set_status(pid, Status::Sleeping);
-        self.event_hub.push(time, Event::Wakeup(pid));
-    }
-
-    /*
-    **  @brief  let a process to sleep until wake up
-    **  @param  pid: Pid            the pid of the process to sleep
-    **  @retval none
-    */
-    pub fn sleep_(&mut self, pid: Pid) {
-        self.set_status(pid, Status::Sleeping);
-    }
-
-    /*
-    **  @brief  wake up al sleeping process
-    **  @param  pid: Pid            the pid of the process to wake up
-    **  @retval none
-    */
-    pub fn wakeup_(&mut self, pid: Pid) {
-        self.set_status(pid, Status::Ready);
-    }
-
-    /*
-    **  @brief  Let current process wait for another
-    **  @param  pid: Pid            the pid of the process to wait for
-    **  @retval the result of wait
-    */
-    pub fn current_wait_for(&mut self, pid: Pid) -> WaitResult {
-        info!("current {} wait for {:?}", self.current_pid, pid);
-        if self.procs.values().filter(|&p| p.parent == self.current_pid).next().is_none() {
-            return WaitResult::NotExist;
-        }
-        let pid = self.try_wait(pid).unwrap_or_else(|| {
-            let current_pid = self.current_pid;
-            self.set_status(current_pid, Status::Waiting(pid));
-            self.schedule(); // yield
-            self.try_wait(pid).unwrap()
-        });
-        let exit_code = self.get(pid).exit_code().unwrap();
-        info!("{} wait end and remove {}", self.current_pid, pid);
-        self.procs.remove(&pid);
-        WaitResult::Ok(pid, exit_code)
-    }
-
-    /*
-    **  @brief  Try to find a exited wait target
-    **  @param  pid: Pid            the pid of the process to wait for
-    **  @retval the pid found or none
-    */
-    fn try_wait(&mut self, pid: Pid) -> Option<Pid> {
-        match pid {
-            0 => self.procs.values()
-                .find(|&p| p.parent == self.current_pid && p.exit_code().is_some())
-                .map(|p| p.pid),
-            _ => self.get(pid).exit_code().map(|_| pid),
-        }
-    }
-
-    /*
-    **  @brief  find one process which is waiting for the input process
-    **  @param  pid: Pid            the pid of the target process
-    **  @retval the pid of the waiting process or none
-    */
-    fn find_waiter(&self, pid: Pid) -> Option<Pid> {
-        self.procs.values().find(|&p| {
-            p.status == Status::Waiting(pid) ||
-                (p.status == Status::Waiting(0) && self.get(pid).parent == p.pid)
-        }).map(|ref p| p.pid)
-    }
-}
-
-#[derive(Debug)]
-pub enum WaitResult {
-    /// The target process is exited with `ErrorCode`.
-    Ok(Pid, ErrorCode),
-    /// The target process is not exist.
-    NotExist,
-}
-
-#[derive(Debug)]
-enum Event {
-    Schedule,
-    Wakeup(Pid),
-}
-
-impl<T: Context> GetMut2<Pid> for BTreeMap<Pid, Process<T>> {
-    type Output = Process<T>;
-    fn get_mut(&mut self, id: Pid) -> &mut Process<T> {
-        self.get_mut(&id).unwrap()
-=======
->>>>>>> 87506b00
     }
 }