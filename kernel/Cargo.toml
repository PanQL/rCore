[package]
name = "ucore"
version = "0.1.0"
authors = ["Runji Wang <wangrunji0408@163.com>"]
edition = "2018"

[features]
# Without BBL (for riscv32 FPGA board)
no_bbl = []
# Disable paging (for riscv32)
no_mmu = []
# Kernel in M-mode (for riscv32)
m_mode = ["no_mmu"]
# (for aarch64 RaspberryPi3)
board_raspi3 = []

[profile.dev]
# MUST >= 1 : Enable RVO to avoid stack overflow
opt-level = 1

[profile.release]
debug = true

[dependencies]
log = "0.4"
spin = "0.4"
once = "0.3"
xmas-elf = "0.6"
bitflags = "1.0"
bit_field = "0.9"
volatile = "0.2"
linked_list_allocator = "0.6"
lazy_static = { version = "1.2", features = ["spin_no_std"] }
bit-allocator = { path = "../crate/bit-allocator" }
ucore-memory = { path = "../crate/memory" }
ucore-process = { path = "../crate/process" }
simple-filesystem = { git = "https://github.com/wangrunji0408/SimpleFileSystem-Rust", branch = "multi-thread" }

[target.'cfg(target_arch = "x86_64")'.dependencies]
bootloader = { git = "https://github.com/wangrunji0408/bootloader" }
apic = { git = "https://github.com/wangrunji0408/APIC-Rust" }
#bootloader = { path = "../crate/bootloader" }
#apic = { path = "../crate/apic" }
x86_64 = "0.3"
raw-cpuid = "6.0"
uart_16550 = "0.1"
pc-keyboard = "0.3"

<<<<<<< HEAD
[target.'cfg(any(target_arch = "riscv32", target_arch = "riscv64"))'.dependencies]
riscv = { git = "https://github.com/riscv-and-rust-and-decaf/riscv" }
=======
[target.'cfg(target_arch = "riscv32")'.dependencies]
riscv = { path = "../crate/riscv" }
>>>>>>> a75e5269
bbl = { path = "../crate/bbl" }

[target.'cfg(target_arch = "aarch64")'.dependencies]
aarch64 = { git = "https://github.com/equation314/aarch64" }
atags = { path = "../crate/atags" }
bcm2837 = { path = "../crate/bcm2837", features = ["use_generic_timer"] }

[package.metadata.bootimage]
default-target = "x86_64-blog_os.json"
output = "target/x86_64-blog_os/bootimage.bin"
minimum-image-size = 0      # The minimum output file size (in MiB)
# The command invoked on `bootimage run`
# (the "{}" will be replaced with the path to the bootable disk image)
run-command = ["qemu-system-x86_64",
    "-drive", "format=raw,file={}",
    # TODO: use SFSIMG environment variable
    "-drive", "format=raw,file=../user/img/ucore-i386-pic.img,media=disk,cache=writeback",
    "-serial", "mon:stdio",
    "-device", "isa-debug-exit",
    "-smp", "4"
]

[build-dependencies]
cc = "1.0"<|MERGE_RESOLUTION|>--- conflicted
+++ resolved
@@ -46,13 +46,8 @@
 uart_16550 = "0.1"
 pc-keyboard = "0.3"
 
-<<<<<<< HEAD
 [target.'cfg(any(target_arch = "riscv32", target_arch = "riscv64"))'.dependencies]
-riscv = { git = "https://github.com/riscv-and-rust-and-decaf/riscv" }
-=======
-[target.'cfg(target_arch = "riscv32")'.dependencies]
 riscv = { path = "../crate/riscv" }
->>>>>>> a75e5269
 bbl = { path = "../crate/bbl" }
 
 [target.'cfg(target_arch = "aarch64")'.dependencies]
