# Examples:
# 	make run					Run in debug
# 	make justrun				Run in debug without build
#	make run int=1				Run with interrupt info by QEMU
# 	make run mode=release		Run in release
#	make run LOG=error			Run with log level: error
#									LOG = off | error | warn | info | debug | trace
# 	make doc					Generate docs
# 	make asm					Open the deassemble file of the last build
# 	make clean					Clean

arch ?= riscv32
kernel := build/$(arch)/kernel.bin
iso := build/$(arch)/os.iso
target ?= $(arch)-blog_os
mode ?= debug
rust_lib := target/$(target)/$(mode)/ucore

boot_src := src/arch/$(arch)/boot
linker_script := $(boot_src)/linker.ld
grub_cfg := $(boot_src)/grub.cfg
assembly_source_files := $(wildcard $(boot_src)/*.asm)
assembly_object_files := $(patsubst $(boot_src)/%.asm, \
	build/$(arch)/boot/%.o, $(assembly_source_files))
user_bin_path := ../user/target/$(arch)-ucore/debug
user_bins := $(patsubst $(user_bin_path)/%.d, $(user_bin_path)/%, $(wildcard $(user_bin_path)/*.d))
user_obj := build/$(arch)/user.o
SFSIMG := ../user/ucore32.img
ifeq ($(arch), x86_64)
qemu_opts := -cdrom $(iso) -smp 4 -serial mon:stdio -drive file=$(SFSIMG),media=disk,cache=writeback -device isa-debug-exit
endif
ifeq ($(arch), riscv32)
qemu_opts := -machine virt -kernel $(iso) -nographic
endif
features := use_apic

LOG ?= debug

# Link user binaries at ../user
ifdef link_user
features := $(features) link_user_program
assembly_object_files := $(assembly_object_files) $(user_obj)
endif

ifdef d
qemu_opts := $(qemu_opts) -d $(d)
endif

build_args := --target $(target).json --features "$(features)"

ifeq ($(mode), release)
build_args := $(build_args) --release
endif

ifeq ($(arch), x86_64)
build_args := $(build_args) --lib
endif


ifeq ($(OS),Windows_NT)
uname := Win32
else
uname := $(shell uname)
endif

ifeq ($(uname), Darwin)
prefix := x86_64-elf-
endif
ifeq ($(arch), riscv32)
prefix := riscv64-unknown-elf-
endif

ld := $(prefix)ld
objdump := $(prefix)objdump
cc := $(prefix)gcc
as := $(prefix)as

.PHONY: all clean run iso build asm doc justrun kernel

all: $(kernel)

clean:
	@rm -r build target

doc:
	@cargo rustdoc -- --document-private-items

run: $(iso) justrun

justrun:
	@qemu-system-$(arch) $(qemu_opts) || [ $$? -eq 11 ] # run qemu and assert it exit 11

debug: $(iso)
	@qemu-system-$(arch) $(qemu_opts) -s -S &

iso: $(iso)

build: iso

asm:
	@$(objdump) -dS $(kernel) | less

elf-h:
	@$(objdump) -h $(kernel)

build/x86_64/os.iso: $(kernel) $(grub_cfg)
	@mkdir -p build/isofiles/boot/grub
	@cp $(kernel) build/isofiles/boot/kernel.bin
	@cp $(grub_cfg) build/isofiles/boot/grub
	@grub-mkrescue -o $(iso) build/isofiles 2> /dev/null
	@rm -r build/isofiles

<<<<<<< HEAD
build/riscv32/os.iso: $(kernel)
	@cp $(kernel) $@
=======
build/riscv32/os.iso: kernel
	@mkdir -p build/riscv32
	@cd ../riscv-pk && \
	 mkdir -p build && \
	 cd build && \
	 ../configure \
	 	--enable-32bit \
	 	--enable-logo \
	 	--disable-fp-emulation \
	 	--host=riscv64-unknown-elf \
	 	--with-payload=$(abspath $(rust_lib)) && \
	 make && \
	 cp bbl ../../kernel/$@
>>>>>>> 3d6fcb8d

$(kernel): kernel $(assembly_object_files) $(linker_script)
	@$(ld) -n --gc-sections -T $(linker_script) -o $(kernel) \
		$(assembly_object_files) target/x86_64-blog_os/$(mode)/libucore.a

kernel:
	@CC=$(cc) cargo xbuild $(build_args)

# compile assembly files
build/x86_64/boot/%.o: $(boot_src)/%.asm
	@mkdir -p $(shell dirname $@)
	@nasm -felf64 $< -o $@

# make user.o from binary files
$(user_obj): $(user_bins)
	@cd $(user_bin_path) && \
		$(ld) -o $(abspath $@) $(patsubst %, -b binary %, $(notdir $(user_bins)))<|MERGE_RESOLUTION|>--- conflicted
+++ resolved
@@ -110,24 +110,8 @@
 	@grub-mkrescue -o $(iso) build/isofiles 2> /dev/null
 	@rm -r build/isofiles
 
-<<<<<<< HEAD
-build/riscv32/os.iso: $(kernel)
-	@cp $(kernel) $@
-=======
 build/riscv32/os.iso: kernel
-	@mkdir -p build/riscv32
-	@cd ../riscv-pk && \
-	 mkdir -p build && \
-	 cd build && \
-	 ../configure \
-	 	--enable-32bit \
-	 	--enable-logo \
-	 	--disable-fp-emulation \
-	 	--host=riscv64-unknown-elf \
-	 	--with-payload=$(abspath $(rust_lib)) && \
-	 make && \
-	 cp bbl ../../kernel/$@
->>>>>>> 3d6fcb8d
+	@cp $(rust_lib) $@
 
 $(kernel): kernel $(assembly_object_files) $(linker_script)
 	@$(ld) -n --gc-sections -T $(linker_script) -o $(kernel) \
