--- conflicted
+++ resolved
@@ -42,7 +42,6 @@
     }
 
     /// Make a new user thread from ELF data
-<<<<<<< HEAD
     /*
     * @param: 
     *   data: the ELF data stream 
@@ -51,11 +50,7 @@
     * @retval: 
     *   the new user thread Context
     */
-    pub fn new_user(data: &[u8]) -> Self {
-        debug!("come into new user");
-=======
     pub fn new_user(data: &[u8]) -> Box<Context> {
->>>>>>> 87506b00
         // Parse elf
         let elf = ElfFile::new(data).expect("failed to read elf");
         let is32 = match elf.header.pt2 {
@@ -108,23 +103,19 @@
                 }
             });
         }
-<<<<<<< HEAD
+
+        let kstack = KernelStack::new();
+
+        // map the memory set swappable
+        //memory_set_map_swappable(&mut memory_set);
         
         //set the user Memory pages in the memory set swappable
         //memory_set_map_swappable(&mut memory_set);
         let id = memory_set_record().iter()
             .position(|x| x.clone() == mmset_ptr).unwrap();
         memory_set_record().remove(id);
-        Context {
-=======
-
-        let kstack = KernelStack::new();
-
-        // map the memory set swappable
-        memory_set_map_swappable(&mut memory_set);
-
-        Box::new(ContextImpl {
->>>>>>> 87506b00
+
+        Box::new(ContextImpl {
             arch: unsafe {
                 ArchContext::new_user_thread(
                     entry_addr, user_stack_top - 8, kstack.top(), is32, memory_set.token())
@@ -135,12 +126,7 @@
     }
 
     /// Fork
-<<<<<<< HEAD
-    pub fn fork(&self, tf: &TrapFrame) -> Self {
-        debug!("Come in to fork!");
-=======
     pub fn fork(&self, tf: &TrapFrame) -> Box<Context> {
->>>>>>> 87506b00
         // Clone memory set, make a new page table
         let mut memory_set = self.memory_set.clone();
         
@@ -164,22 +150,17 @@
             });
         }
 
-<<<<<<< HEAD
+        let kstack = KernelStack::new();
+
+        // map the memory set swappable
+        //memory_set_map_swappable(&mut memory_set);
         // remove the raw pointer for the memory set since it will 
         let id = memory_set_record().iter()
             .position(|x| x.clone() == mmset_ptr).unwrap();
         memory_set_record().remove(id);
-        Context {
-            arch: unsafe { ArchContext::new_fork(tf, memory_set.kstack_top(), memory_set.token()) },
-=======
-        let kstack = KernelStack::new();
-
-        // map the memory set swappable
-        memory_set_map_swappable(&mut memory_set);
         
         Box::new(ContextImpl {
             arch: unsafe { ArchContext::new_fork(tf, kstack.top(), memory_set.token()) },
->>>>>>> 87506b00
             memory_set,
             kstack,
         })
@@ -275,10 +256,5 @@
             unsafe { active_table_swap().set_swappable(pt, addr); }
         }
     }
-<<<<<<< HEAD
-    debug!("Finishing setting pages swappable");
-}
-=======
     info!("Finishing setting pages swappable");
 }
->>>>>>> 87506b00
