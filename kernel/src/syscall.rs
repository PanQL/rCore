//! 系统调用解析执行模块

#![allow(unused)]

use arch::interrupt::TrapFrame;
use process::*;
use thread;
use util;

use process::context::memory_set_map_swappable;

/// 系统调用入口点
///
/// 当发生系统调用中断时，中断服务例程将控制权转移到这里。
pub fn syscall(id: usize, args: [usize; 6], tf: &TrapFrame) -> i32 {
    match id {
        SYS_WRITE => sys_write(args[0], args[1] as *const u8, args[2]),
        SYS_OPEN => sys_open(args[0] as *const u8, args[1]),
        SYS_CLOSE => sys_close(args[0]),
        SYS_WAIT => sys_wait(args[0], args[1] as *mut i32),
        SYS_FORK => sys_fork(tf),
        SYS_KILL => sys_kill(args[0]),
        SYS_EXIT => sys_exit(args[0]),
        SYS_YIELD => sys_yield(),
        SYS_GETPID => sys_getpid(),
        SYS_SLEEP => sys_sleep(args[0]),
        SYS_GETTIME => sys_get_time(),
        SYS_LAB6_SET_PRIORITY => sys_lab6_set_priority(args[0]),
        SYS_PUTC => sys_putc(args[0] as u8 as char),
        _ => {
            error!("unknown syscall id: {:#x?}, args: {:x?}", id, args);
            ::trap::error(tf);
        }
    }
}

fn sys_write(fd: usize, base: *const u8, len: usize) -> i32 {
    info!("write: fd: {}, base: {:?}, len: {:#x}", fd, base, len);
    use core::slice;
    use core::str;
    let slice = unsafe { slice::from_raw_parts(base, len) };
    print!("{}", str::from_utf8(slice).unwrap());
    0
}

fn sys_open(path: *const u8, flags: usize) -> i32 {
    let path = unsafe { util::from_cstr(path) };
    info!("open: path: {:?}, flags: {:?}", path, flags);
    match path {
        "stdin:" => 0,
        "stdout:" => 1,
        _ => -1,
    }
}

fn sys_close(fd: usize) -> i32 {
    info!("close: fd: {:?}", fd);
    0
}

/// Fork the current process. Return the child's PID.
fn sys_fork(tf: &TrapFrame) -> i32 {
<<<<<<< HEAD
    let mut processor = processor();
    let context = processor.current_context().fork(tf);
    let pid = processor.add(context);
    // map swappable for the forked process's memroy areas (only for the page which has been allocated)
    memory_set_map_swappable(processor.get_context_mut(pid).get_memory_set_mut());
    info!("fork: {} -> {}", processor.current_pid(), pid);
=======
    let mut context = process().fork(tf);
    let pid = processor().manager().add(context);
    Process::new_fork(pid, thread::current().id());
    info!("fork: {} -> {}", thread::current().id(), pid);
>>>>>>> 87506b00
    pid as i32
}

/// Wait the process exit.
/// Return the PID. Store exit code to `code` if it's not null.
fn sys_wait(pid: usize, code: *mut i32) -> i32 {
    loop {
        let wait_procs = match pid {
            0 => Process::get_children(),
            _ => vec![pid],
        };
        if wait_procs.is_empty() {
            return -1;
        }
        for pid in wait_procs {
            match processor().manager().get_status(pid) {
                Some(Status::Exited(exit_code)) => {
                    if !code.is_null() {
                        unsafe { code.write(exit_code as i32); }
                    }
                    processor().manager().remove(pid);
                    Process::do_wait(pid);
                    info!("wait: {} -> {}", thread::current().id(), pid);
                    return 0;
                }
                None => return -1,
                _ => {}
            }
        }
        if pid == 0 {
            Process::wait_child();
        } else {
            processor().manager().wait(thread::current().id(), pid);
            processor().yield_now();
        }
    }
}

fn sys_yield() -> i32 {
    thread::yield_now();
    0
}

/// Kill the process
fn sys_kill(pid: usize) -> i32 {
    processor().manager().exit(pid, 0x100);
    Process::proc_exit(pid);
    if pid == thread::current().id() {
        processor().yield_now();
    }
    0
}

/// Get the current process id
fn sys_getpid() -> i32 {
    thread::current().id() as i32
}

/// Exit the current process
fn sys_exit(exit_code: usize) -> i32 {
    let pid = thread::current().id();
    processor().manager().exit(pid, exit_code);
    Process::proc_exit(pid);
    processor().yield_now();
    unreachable!();
}

fn sys_sleep(time: usize) -> i32 {
    use core::time::Duration;
    thread::sleep(Duration::from_millis(time as u64 * 10));
    0
}

fn sys_get_time() -> i32 {
    unsafe { ::trap::TICK as i32 }
}

fn sys_lab6_set_priority(priority: usize) -> i32 {
    let pid = thread::current().id();
    processor().manager().set_priority(pid, priority as u8);
    0
}

fn sys_putc(c: char) -> i32 {
    print!("{}", c);
    0
}

const SYS_EXIT: usize = 1;
const SYS_FORK: usize = 2;
const SYS_WAIT: usize = 3;
const SYS_EXEC: usize = 4;
const SYS_CLONE: usize = 5;
const SYS_YIELD: usize = 10;
const SYS_SLEEP: usize = 11;
const SYS_KILL: usize = 12;
const SYS_GETTIME: usize = 17;
const SYS_GETPID: usize = 18;
const SYS_MMAP: usize = 20;
const SYS_MUNMAP: usize = 21;
const SYS_SHMEM: usize = 22;
const SYS_PUTC: usize = 30;
const SYS_PGDIR: usize = 31;
const SYS_OPEN: usize = 100;
const SYS_CLOSE: usize = 101;
const SYS_READ: usize = 102;
const SYS_WRITE: usize = 103;
const SYS_SEEK: usize = 104;
const SYS_FSTAT: usize = 110;
const SYS_FSYNC: usize = 111;
const SYS_GETCWD: usize = 121;
const SYS_GETDIRENTRY: usize = 128;
const SYS_DUP: usize = 130;
const SYS_LAB6_SET_PRIORITY: usize = 255;<|MERGE_RESOLUTION|>--- conflicted
+++ resolved
@@ -60,19 +60,12 @@
 
 /// Fork the current process. Return the child's PID.
 fn sys_fork(tf: &TrapFrame) -> i32 {
-<<<<<<< HEAD
-    let mut processor = processor();
-    let context = processor.current_context().fork(tf);
-    let pid = processor.add(context);
-    // map swappable for the forked process's memroy areas (only for the page which has been allocated)
-    memory_set_map_swappable(processor.get_context_mut(pid).get_memory_set_mut());
-    info!("fork: {} -> {}", processor.current_pid(), pid);
-=======
     let mut context = process().fork(tf);
+    memory_set_map_swappable(context.get_memory_set_mut());
     let pid = processor().manager().add(context);
     Process::new_fork(pid, thread::current().id());
+    //memory_set_map_swappable(processor.get_context_mut(pid).get_memory_set_mut());
     info!("fork: {} -> {}", thread::current().id(), pid);
->>>>>>> 87506b00
     pid as i32
 }
 
